--- conflicted
+++ resolved
@@ -67,19 +67,12 @@
 		return
 	}
 
-<<<<<<< HEAD
 	if err = (reconciler.HostReconciler{
 		Client: k8sClient,
 	}).SetupWithManager(mgr); err != nil {
 		klog.Errorf("unable to create controller, err=%v", err)
 		return
 	}
-=======
-	hostReconciler := reconciler.HostReconciler{Client: k8sClient}
-	_ = ctrl.NewControllerManagedBy(mgr).
-		For(&infrastructurev1alpha4.ByoHost{}).
-		Complete(hostReconciler)
->>>>>>> e3a13ca0
 
 	if err := mgr.Start(ctrl.SetupSignalHandler()); err != nil {
 		klog.Errorf("problem running manager, err=%v", err)
